--- conflicted
+++ resolved
@@ -51,13 +51,9 @@
     try stdout.print("Downloading model using XET protocol...\n", .{});
     try stdout.print("This may take a while for large models.\n\n", .{});
 
-<<<<<<< HEAD
-    const start_time = try std.time.Instant.now();
-=======
     try stdout.flush();
 
-    const start_time = std.time.milliTimestamp();
->>>>>>> c1714865
+    const start_time = try std.time.Instant.now();
 
     // Download the model using the high-level API
     xet.model_download.downloadModelToFile(allocator, config, output_path) catch |err| {
